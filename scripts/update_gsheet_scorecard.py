--- conflicted
+++ resolved
@@ -11,13 +11,9 @@
 import gspread
 from gspread.utils import ValueInputOption
 
-<<<<<<< HEAD
-MAX_SCORECARD_COL = 'AA'
-=======
 import gspread_utils
 
 MAX_SCORECARD_COL = 'AB'
->>>>>>> 1428b13f
 def split_to_csv_tabs(t, outpath):
     """Split the score card table into smaller CSVs that will go into tabs in the Google sheet.
        The datasets are split based on the first letter of the mask name, according to ranges 
